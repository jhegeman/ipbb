# Modules
import click
import click_didyoumean

import ipbb
import sys
import traceback
import rich
from io import StringIO, BytesIO


from ..context import Context
<<<<<<< HEAD
from ..cmds.formatters import DepFormatter
from ..console import cprint
=======

>>>>>>> c1ace5ea
from .._version import __version__

# ------------------------------------------------------------------------------
# Add -h as default help option
CONTEXT_SETTINGS = dict(help_option_names=['-h', '--help'])
# ------------------------------------------------------------------------------


# ------------------------------------------------------------------------------
# @shell(
#     prompt=click.style('ipbb', fg='blue') + '> ',
#     intro='Starting IPBus Builder...',
#     context_settings=CONTEXT_SETTINGS
# )
@click.group(cls=click_didyoumean.DYMGroup, context_settings=CONTEXT_SETTINGS)
@click.option('-e', '--exception-stack', 'aExcStack', is_flag=True, help="Display full exception stack")
@click.pass_context
@click.version_option()
def climain(ctx, aExcStack):
    ictx = ctx.obj

    ictx.printExceptionStack = aExcStack


# ------------------------------------------------------------------------------
def _compose_cli():
    # Add custom cli to shell
    from ..cli import repo

    climain.add_command(repo.init)
    climain.add_command(repo.info)
    climain.add_command(repo.add)
    climain.add_command(repo.srcs)

    from ..cli import proj

    climain.add_command(proj.proj)

    from ..cli import dep

    climain.add_command(dep.dep)

    from ..cli import toolbox

    climain.add_command(toolbox.toolbox)

    from ..cli import common

    from ..cli import vivado

    vivado.vivado.add_command(common.cleanup)
    vivado.vivado.add_command(common.addrtab)
    vivado.vivado.add_command(common.user_config)
    climain.add_command(vivado.vivado)

    from ..cli import sim

    sim.sim.add_command(common.cleanup)
    sim.sim.add_command(common.addrtab)
    sim.sim.add_command(common.user_config)
    climain.add_command(sim.sim)

    from ..cli import vivadohls

    vivadohls.vivadohls.add_command(common.cleanup)
    climain.add_command(vivadohls.vivadohls)

    from ..cli import ipbus
    climain.add_command(ipbus.ipbus)

    from ..cli import debug

    climain.add_command(debug.debug)


# ------------------------------------------------------------------------------
def validate_completion():
    """
    This function should be moved to an unit test
    """

    _compose_cli()

    from click._bashcomplete import get_choices

    def choices_without_help(cli, args, incomplete):
        completions = get_choices(cli, 'dummy', args, incomplete)
        return [c[0] for c in completions]

    for inc in [
            '',
            'f',
            'felix-pie',
            'felix-pie:',
            'felix-pie:p',
            'felix-pie:projects/',
            'felix-pie:projects/hi',
            'felix-pie:projects/hitfinder/'
    ]:
        print("-" * 80)
        print("Completing component'" + inc + "'")
        print("-" * 80)
        print(choices_without_help(climain, ['proj', 'create', 'vivado', 'jbsc-hf-fc-tightG'], inc))
        print()

    for inc in [
            '',
    ]:
        print("-" * 80)
        print("Completing dep file'" + inc + "'")
        print("-" * 80)
        print(choices_without_help(climain, ['ipbb', 'toolbox', 'check-dep', 'felix-pie:projects/hitfinder'], inc))
        print()

    for inc in [
            '',
    ]:
        print("-" * 80)
        print("Completing dep file'" + inc + "'")
        print("-" * 80)
        print(choices_without_help(climain, ['proj', 'create', 'vivado', 'jbsc-hf-fc-tightG', 'felix-pie:projects/hitfinder', '-t'], inc))
        print()
    raise SystemExit(0)
# ------------------------------------------------------------------------------
def main():
    '''Discovers the env at startup'''

    if sys.version_info[0:2] < (3, 6):
        cprint("Error: Python 3.6 is required to run IPBB", style='red')
        raise SystemExit(-1)

    _compose_cli()

    obj = Context()
    try:
        climain(obj=obj)
    except Exception as e:
        from sys import version_info
        exc_type, exc_obj, exc_tb = sys.exc_info()
        lFirstFrame = traceback.extract_tb(exc_tb)[-1]

        cprint(
            u"ERROR ('{}' exception caught): '{}'\n\nFile \"{}\", line {}, in {}\n   {}".format(
                exc_type.__name__,
                e,
                lFirstFrame[0],
                lFirstFrame[1],
                lFirstFrame[2],
                lFirstFrame[3],
            ),
            markup=False,
            style='red',
        )

        if obj.printExceptionStack:
            lExc = StringIO()
            traceback.print_exc(file=lExc)
            cprint("Exception in user code:")
            cprint('-' * 60)
            cprint(lExc.getvalue(), style='red')
            cprint('-' * 60)
        raise SystemExit(-1)


# ------------------------------------------------------------------------------<|MERGE_RESOLUTION|>--- conflicted
+++ resolved
@@ -10,12 +10,9 @@
 
 
 from ..context import Context
-<<<<<<< HEAD
+
 from ..cmds.formatters import DepFormatter
 from ..console import cprint
-=======
-
->>>>>>> c1ace5ea
 from .._version import __version__
 
 # ------------------------------------------------------------------------------
